mod linux;
mod macos;
mod private_ip;
mod tproxy_args;
mod windows;

use std::net::{IpAddr, Ipv4Addr, SocketAddr};
pub use {private_ip::is_private_ip, tproxy_args::TproxyArgs};

pub use cidr::IpCidr;

#[cfg(target_os = "linux")]
pub use linux::{tproxy_remove, tproxy_setup};

#[cfg(target_os = "windows")]
pub use windows::{tproxy_remove, tproxy_setup};

#[cfg(target_os = "macos")]
pub use macos::{tproxy_remove, tproxy_setup};

pub const TUN_NAME: &str = if cfg!(target_os = "linux") {
    "tun0"
} else if cfg!(target_os = "windows") {
    "wintun"
} else if cfg!(target_os = "macos") {
    "utun5"
} else {
    // panic!("Unsupported OS")
    "unknown-tun"
};
pub const TUN_MTU: u16 = 1500;
pub const PROXY_ADDR: SocketAddr = SocketAddr::new(IpAddr::V4(Ipv4Addr::new(127, 0, 0, 1)), 1080);
pub const TUN_IPV4: IpAddr = IpAddr::V4(Ipv4Addr::new(10, 0, 0, 33));
pub const TUN_NETMASK: IpAddr = IpAddr::V4(Ipv4Addr::new(255, 255, 255, 0));
pub const TUN_GATEWAY: IpAddr = IpAddr::V4(Ipv4Addr::new(10, 0, 0, 1));
pub const TUN_DNS: IpAddr = IpAddr::V4(Ipv4Addr::new(8, 8, 8, 8));
pub const SOCKET_FWMARK_TABLE: &str = "100";

#[allow(dead_code)]
#[cfg(unix)]
pub(crate) const ETC_RESOLV_CONF_FILE: &str = "/etc/resolv.conf";

#[allow(dead_code)]
pub(crate) fn run_command(command: &str, args: &[&str]) -> std::io::Result<Vec<u8>> {
    let out = std::process::Command::new(command).args(args).output()?;
    if !out.status.success() {
        let err = String::from_utf8_lossy(if out.stderr.is_empty() { &out.stdout } else { &out.stderr });
        let info = format!("{} failed with: \"{}\"", command, err);
        return Err(std::io::Error::new(std::io::ErrorKind::Other, info));
    }
    Ok(out.stdout)
}

#[allow(dead_code)]
<<<<<<< HEAD
pub(crate) fn get_state_file_path() -> PathBuf {
    #[cfg(not(any(target_os = "windows", target_os = "linux")))]
    {
        use std::str::FromStr;
        PathBuf::from_str("/var/run/tproxy_config_restore_state.json").unwrap()
    }
    #[cfg(target_os = "linux")]
    {
        std::env::var("XDG_RUNTIME_DIR")
            .map(|s| PathBuf::from(s).join("tproxy_config_restore_state.json"))
            .unwrap_or_else(|_| std::env::temp_dir().join("tproxy_config_restore_state.json"))
        // use `$XDG_RUNTIME_DIR`, usually `/run/user/$UID`, if not set, fail back to`/tmp`
    }
    #[cfg(target_os = "windows")]
    {
        let temp_dir = std::env::temp_dir();
        temp_dir.join("tproxy_config_restore_state.json")
    }
=======
#[cfg(feature = "unsafe-state-file")]
pub(crate) fn get_state_file_path() -> std::path::PathBuf {
    let temp_dir = std::env::temp_dir();
    temp_dir.join("tproxy_config_restore_state.json")
>>>>>>> b09b3221
}

#[allow(dead_code)]
#[derive(serde::Serialize, serde::Deserialize, Debug, Default)]
pub struct TproxyState {
    pub(crate) tproxy_args: Option<TproxyArgs>,
    pub(crate) original_dns_servers: Option<Vec<IpAddr>>,
    pub(crate) gateway: Option<IpAddr>,
    pub(crate) gw_scope: Option<String>,
    pub(crate) umount_resolvconf: bool,
    pub(crate) restore_resolvconf_content: Option<Vec<u8>>,
    pub(crate) tproxy_removed_done: bool,
    #[cfg(target_os = "linux")]
    pub(crate) restore_ipv4_route: Option<Vec<String>>,
    #[cfg(target_os = "linux")]
    pub(crate) restore_ipv6_route: Option<Vec<String>>,
    #[cfg(target_os = "linux")]
    pub(crate) restore_gateway_mode: Option<Vec<String>>,
    #[cfg(target_os = "linux")]
    pub(crate) restore_ip_forwarding: bool,
    #[cfg(target_os = "linux")]
    pub(crate) restore_socket_fwmark: Option<Vec<String>>,
    #[cfg(target_os = "macos")]
    pub(crate) default_service_id: Option<String>,
    #[cfg(target_os = "macos")]
    pub(crate) default_service_dns: Option<Vec<IpAddr>>,
    #[cfg(target_os = "macos")]
    pub(crate) orig_iface_name: Option<String>,
}

#[allow(dead_code)]
#[cfg(feature = "unsafe-state-file")]
pub(crate) fn store_intermediate_state(state: &TproxyState) -> std::io::Result<()> {
    let contents = serde_json::to_string(&state)?;
    std::fs::write(crate::get_state_file_path(), contents)?;
    Ok(())
}

#[allow(dead_code)]
#[cfg(feature = "unsafe-state-file")]
pub(crate) fn retrieve_intermediate_state() -> std::io::Result<TproxyState> {
    let path = crate::get_state_file_path();
    if !path.exists() {
        return Err(std::io::Error::new(std::io::ErrorKind::NotFound, "No state file found"));
    }
    let s = std::fs::read_to_string(path)?;
    Ok(serde_json::from_str::<TproxyState>(&s)?)
}

/// Compare two version strings
/// Returns 1 if v1 > v2, -1 if v1 < v2, 0 if v1 == v2
#[allow(dead_code)]
pub(crate) fn compare_version(v1: &str, v2: &str) -> i32 {
    let n = v1.len().abs_diff(v2.len());
    let split_parse = |ver: &str| -> Vec<i32> {
        ver.split('.')
            .filter_map(|s| s.parse::<i32>().ok())
            .chain(std::iter::repeat(0).take(n))
            .collect()
    };

    std::iter::zip(split_parse(v1), split_parse(v2))
        .skip_while(|(a, b)| a == b)
        .map(|(a, b)| if a > b { 1 } else { -1 })
        .next()
        .unwrap_or(0)
}<|MERGE_RESOLUTION|>--- conflicted
+++ resolved
@@ -4,7 +4,7 @@
 mod tproxy_args;
 mod windows;
 
-use std::net::{IpAddr, Ipv4Addr, SocketAddr};
+use std::{net::{IpAddr, Ipv4Addr, SocketAddr}, path::PathBuf};
 pub use {private_ip::is_private_ip, tproxy_args::TproxyArgs};
 
 pub use cidr::IpCidr;
@@ -52,7 +52,6 @@
 }
 
 #[allow(dead_code)]
-<<<<<<< HEAD
 pub(crate) fn get_state_file_path() -> PathBuf {
     #[cfg(not(any(target_os = "windows", target_os = "linux")))]
     {
@@ -71,12 +70,6 @@
         let temp_dir = std::env::temp_dir();
         temp_dir.join("tproxy_config_restore_state.json")
     }
-=======
-#[cfg(feature = "unsafe-state-file")]
-pub(crate) fn get_state_file_path() -> std::path::PathBuf {
-    let temp_dir = std::env::temp_dir();
-    temp_dir.join("tproxy_config_restore_state.json")
->>>>>>> b09b3221
 }
 
 #[allow(dead_code)]
